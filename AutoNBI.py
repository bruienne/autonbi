--- conflicted
+++ resolved
@@ -850,28 +850,16 @@
             # This can mess with some third party imaging tools (Imagr) so we simply change it to 'echo'
             #   so it simply echoes the args Language Chooser would be called with instead of launching LC, and nothing else.
             for line in rcdotinstalllines:
-<<<<<<< HEAD
-                if line.rstrip() == "/System/Installation/CDIS/launchprogresswindow &":
-                    rcdotinstallw.write("")
-                # Sierra also really wants to launch the Language Chooser which kicks off various install methods.
-                # This can mess with some third party imaging tools (Imagr) so we simply change it to 'echo'
-                #   so it simply echoes the args Language Chooser would be called with instead of launching LC and nothing else.
-                elif line.rstrip() == "LAUNCH=\"/System/Library/CoreServices/Language Chooser.app/Contents/MacOS/Language Chooser\"":
-                    rcdotinstallw.write("LAUNCH=/bin/echo")
-                    # Add back ElCap code to source system imaging extras files
-                    rcdotinstallw.write("\nif [ -x /System/Installation/Packages/Extras/rc.imaging ]; then\n\t/System/Installation/Packages/Extras/rc.imaging\nfi")
-                else:
-                    rcdotinstallw.write(line)
-=======
                 # Remove launchprogresswindow
                 if line.rstrip() != "/System/Installation/CDIS/launchprogresswindow &":
                     # Rewrite $LAUNCH as /bin/echo
                     if line.rstrip() == "LAUNCH=\"/System/Library/CoreServices/Language Chooser.app/Contents/MacOS/Language Chooser\"":
                         rcdotinstallw.write("LAUNCH=/bin/echo")
+                        # Add back ElCap code to source system imaging extras files
+                        rcdotinstallw.write("\nif [ -x /System/Installation/Packages/Extras/rc.imaging ]; then\n\t/System/Installation/Packages/Extras/rc.imaging\nfi")
                     else:
                         rcdotinstallw.write(line)
 
->>>>>>> 03c08792
             rcdotinstallw.close()
 
         if isElCap:
